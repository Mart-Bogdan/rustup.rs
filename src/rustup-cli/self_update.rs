--- conflicted
+++ resolved
@@ -302,51 +302,27 @@
         process::exit(1);
     }
 
-<<<<<<< HEAD
     let cargo_home = try!(canonical_cargo_home());
     let msg = if !opts.no_modify_path {
         if cfg!(unix) {
-            format!(post_install_msg_unix!(),
-                     cargo_home = cargo_home)
+            format!(post_install_msg_unix!(), cargo_home = cargo_home)
         } else {
-            format!(post_install_msg_win!(),
-                    cargo_home = cargo_home)
+            format!(post_install_msg_win!(), cargo_home = cargo_home)
         }
     } else {
         if cfg!(unix) {
-            format!(post_install_msg_unix_no_modify_path!(),
-                     cargo_home = cargo_home)
+            format!(
+                post_install_msg_unix_no_modify_path!(),
+                cargo_home = cargo_home
+            )
         } else {
-            format!(post_install_msg_win_no_modify_path!(),
-                    cargo_home = cargo_home)
+            format!(
+                post_install_msg_win_no_modify_path!(),
+                cargo_home = cargo_home
+            )
         }
     };
     term2::stdout().md(msg);
-=======
-    // More helpful advice, skip if -y
-    if !no_prompt {
-        let cargo_home = try!(canonical_cargo_home());
-        let msg = if !opts.no_modify_path {
-            if cfg!(unix) {
-                format!(post_install_msg_unix!(), cargo_home = cargo_home)
-            } else {
-                format!(post_install_msg_win!(), cargo_home = cargo_home)
-            }
-        } else {
-            if cfg!(unix) {
-                format!(
-                    post_install_msg_unix_no_modify_path!(),
-                    cargo_home = cargo_home
-                )
-            } else {
-                format!(
-                    post_install_msg_win_no_modify_path!(),
-                    cargo_home = cargo_home
-                )
-            }
-        };
-        term2::stdout().md(msg);
->>>>>>> 793aac39
 
     if !no_prompt {
         // On windows, where installation happens in a console
